--- conflicted
+++ resolved
@@ -1,25 +1,15 @@
 # SimplySerial
 
-<<<<<<< HEAD
-###### A serial terminal that runs as a Windows console application.
-
-Written by [Edward Wright](mailto:fasteddy@thewrightspace.net) (fasteddy516).
-=======
   ###### A serial terminal that runs as a Windows console application.
-  
+
   Written by [Edward Wright](mailto:fasteddy@thewrightspace.net) (fasteddy516).
->>>>>>> 8e0f4bc7
 
   Available at https://github.com/fasteddy516/SimplySerial
 
 
-<<<<<<< HEAD
-SimplySerial is a basic serial terminal that runs as a Windows console application.  It provides a quick way to connect to - and communicate with - serial devices through Command Prompt or PowerShell.  SimplySerial can be used directly from Command Prompt/PowerShell and should work with most devices that appear in Device Manager as "COMx".  It was, however, written specifically for use within a "terminal" window in [Visual Studio Code](https://code.visualstudio.com/) to provide serial communications with devices running [CircuitPython](https://circuitpython.org/).  Most of the testing and development of this application was done with this use case in mind.
-=======
 # Description
->>>>>>> 8e0f4bc7
-
-  SimplySerial is a basic serial terminal that runs as a Windows console application.  It provides a quick way to connect to - and communicate with - serial devices through Command Prompt or PowerShell.  SimplySerial can be used directly from Command Prompt/PowerShell and should work with most devices that appear in Device Manager as "COMx".  It was, however, written specifically for use within a "terminal" window in [Visual Studio Code](https://code.visualstudio.com/) to provide serial communications with devices running [CircuitPython](https://circuitpython.org/).  Most of the testing and development of this application was done with this use case in mind.  
+
+  SimplySerial is a basic serial terminal that runs as a Windows console application.  It provides a quick way to connect to - and communicate with - serial devices through Command Prompt or PowerShell.  SimplySerial can be used directly from Command Prompt/PowerShell and should work with most devices that appear in Device Manager as "COMx".  It was, however, written specifically for use within a "terminal" window in [Visual Studio Code](https://code.visualstudio.com/) to provide serial communications with devices running [CircuitPython](https://circuitpython.org/).  Most of the testing and development of this application was done with this use case in mind.
 
 
 # Requirements
@@ -64,23 +54,15 @@
 
   For CircuitPython users, type `ss` in a Command Prompt, PowerShell or VSCode Terminal Window and press `enter`.  That's it!
 
-  By default, SimplySerial will attempt to identify and connect to a CircuitPython-capable board at 115200 baud, no parity, 8 data bits and 1 stop bit.  If no known boards are detected, it will default to the first available serial (COM) port at 9600 baud.  If there are no COM ports available, it will wait until one shows up, then connect to it. 
+  By default, SimplySerial will attempt to identify and connect to a CircuitPython-capable board at 115200 baud, no parity, 8 data bits and 1 stop bit.  If no known boards are detected, it will default to the first available serial (COM) port at 9600 baud.  If there are no COM ports available, it will wait until one shows up, then connect to it.
 
   Once you're connected, you should see messages from the device on COMx appear on screen, and anything you type into Command Prompt/PowerShell will be sent to the device.  CircuitPython users can access the REPL using `CTRL-C` and exit the REPL using `CTRL-D`.
 
-<<<<<<< HEAD
-By default, SimplySerial will attempt to identify and connect to a CircuitPython-capable board at 115200 baud, no parity, 8 data bits and 1 stop bit.  If no known boards are detected, it will default to the first available serial (COM) port at 9600 baud.  If there are no COM ports available, it will wait until one shows up, then connect to it.
-=======
-  You can exit SimplySerial any time by pressing `CTRL-X`.  
->>>>>>> 8e0f4bc7
+  You can exit SimplySerial any time by pressing `CTRL-X`.
 
   If you have multiple COM ports, multiple CircuitPython devices connected, or need to use different communications settings, you will need to use the appropriate command-line arguments listed below:
 
-<<<<<<< HEAD
-You can exit SimplySerial any time by pressing `CTRL-X`.
-=======
   `-help` displays a list of valid command-line arguments
->>>>>>> 8e0f4bc7
 
   `-version` displays version and installation information
 
@@ -88,47 +70,29 @@
 
   `-list:all` displays a list of all available COM ports including those that have been excluded using device filters.
 
-<<<<<<< HEAD
-  `-l, --list` displays a list of available COM ports
-=======
   `-list:settings` displays a list of all command-line arguments that have been loaded from configuration files.
->>>>>>> 8e0f4bc7
 
   `-list:boards` displays a list of all recognized serial devices.
 
   `-list:filters` displays a list of all device filters.
 
-<<<<<<< HEAD
-  `-p, --parity` sets the parity option (ex. `-p:none`, `--parity:even`)
-
-  `-d, --databits` sets the number of data bits to use (ex. `-d:8`, `--databits:7`)
-=======
   `-com` sets the desired COM port (ex. `-c:1` for COM1, `-com:22` for COM22)
 
   `-baud` sets the baud rate (ex. `-b:9600`, `-baud:115200`)
 
-  `-parity` sets the parity option (ex. `-p:none`, `-parity:even`) 
-  
+  `-parity` sets the parity option (ex. `-p:none`, `-parity:even`)
+
   `-databits` sets the number of data bits to use (ex. `-d:8`, `-databits:7`)
->>>>>>> 8e0f4bc7
 
   `-stopbits` sets the number of stop bits to use (ex. `-s:1`, `-stopbits:1.5`)
 
-<<<<<<< HEAD
-  `-a, --autoconnect` sets the desired auto-(re)connect behaviour (ex. `a:NONE`, `--autoconnect:ANY`)
-
-  `-l, --log` logs all output to the specified file  (ex. `-l:ss.log`, `-log:"C:\Users\My Name\my log.txt"`)
-
-  `--logmode` instructs SimplySerial to either `APPEND` to an existing log file, or `OVERWRITE` an existing log file.  In either case, if the specified log file does not exist, it will be created.  If neither option is specified, `OVERWRITE` is assumed.  (ex. `--logmode:APPEND`)
-=======
   `-autoconnect` sets the desired auto-(re)connect behaviour (ex. `-a:NONE`, `-autoconnect:ANY`)
-  
+
   `-log` logs all output to the specified file  (ex. `-l:ss.log`, `-l:"C:\Users\My Name\my log.txt"`)
-            
+
   `-logmode` instructs SimplySerial to either `APPEND` to an existing log file, or `OVERWRITE` an existing log file.  In either case, if the specified log file does not exist, it will be created.  If neither option is specified, `OVERWRITE` is assumed.  (ex. `-logmode:APPEND`)
 
   `-quiet` prevents any application messages (connection banner, error messages, etc.) from printing out to the console
->>>>>>> 8e0f4bc7
 
   `-forcenewline` replaces carriage returns with linefeeds in received data. (ex. `-forcenewline:on`)
 
@@ -140,11 +104,6 @@
 
   `-title` sets the console window title.  Surround with quotation marks if your title has spaces.  (ex. `-title:"My SimplySerial Window"`)
 
-<<<<<<< HEAD
-  `-cls` Clear console when conencted and reconnected
-
-If you wanted to connect to a device on COM17 at 115200 baud, you would use the command `ss -c:17 -b:115200`, or if you really enjoy typing `ss --com:17 --baud:115200`.
-=======
   `-bulksend` enables or disables bulk send mode (sending all characters typed/pasted at once) (ex. `-bulksend:on`)
 
   `-config` loads a set of command-line arguments from the specified file.  (One command per line.) (ex. `-config:commands.cfg`)
@@ -160,25 +119,16 @@
   If you wanted to connect to a device on COM17 at 115200 baud, you would use the command `ss -c:17 -b:115200`, or if you really enjoy typing `ss --com:17 --baud:115200`.
 
   _Note that SimplySerial is very forgiving when it comes to command-line arguments.  You can start each argument with a single dash `-`, double-dash `--` or no dashes at all.  You can shorten commands and parameters - `ss --list:settings` and `ss l:s` are both valid and do exactly the same thing.  In cases where commands start with the same letter(s), specific commands have been given priority, i.e. `ss -l` will get you `ss -list`, not `ss -log`._
->>>>>>> 8e0f4bc7
 
 
 # Auto-(re)connect functionality
 
   SimplySerial's `autoconnect` option can be used to determine if and how to connect/reconnect to a device.  These options function as follows:
-<<<<<<< HEAD
-
-  `--autoconnect:ONE` is the default mode of operation.  If a COM port was specified using the `--com` option, SimplySerial will attempt to connect to the specified port, otherwise it will connect to the first available COM port (giving preference to devices known to be CircuitPython-capable).  In either case, the program will wait until the/a COM port is available, and connect to it when it is.  If the device becomes unavailable at any point (because it was disconnected, etc.), SimplySerial will wait until that specific COM port becomes available again, regardless of any other COM ports that may or may not be available.
-
-  `--autoconnect:ANY` is similar to `ONE`, except that when the connected port becomes unavailable, SimplySerial will attempt to connect to any other available port.  This option is useful if you only ever have one COM port available at a time, but can be problematic if you have multiple COM ports connected, or if you have a built-in COM port that is always available.
-
-  `--autoconnect:NONE` prevents SimplySerial from waiting for devices and automatically re-connecting.
-=======
-  
+
   `-autoconnect:ONE` is the default mode of operation.  If a COM port was specified using the `-com` option, SimplySerial will attempt to connect to the specified port, otherwise it will connect to the first available COM port (giving preference to devices known to be CircuitPython-capable).  In either case, the program will wait until the/a COM port is available, and connect to it when it is.  If the device becomes unavailable at any point (because it was disconnected, etc.), SimplySerial will wait until that specific COM port becomes available again, regardless of any other COM ports that may or may not be available.
-  
+
   `-autoconnect:ANY` is similar to `ONE`, except that when the connected port becomes unavailable, SimplySerial will attempt to connect to any other available port.  This option is useful if you only ever have one COM port available at a time, but can be problematic if you have multiple COM ports connected, or if you have a built-in COM port that is always available.
-  
+
   `-autoconnect:NONE` prevents SimplySerial from waiting for devices and automatically re-connecting.
 
 
@@ -198,15 +148,15 @@
 
   ### Project Settings
 
-  SimplySerial will also look for a `settings.cfg` file in a `.simplyserial` subfolder of your current working folder.  For example, if you are working with CircuitPython you can create a `.simplyserial` folder on the `CIRCUITPY` drive, place a `settings.cfg` file in that folder, and if you run `ss.exe` from the root of your `CIRCUITPY` drive it will automatically pull in the settings you've specified here.  
-  
+  SimplySerial will also look for a `settings.cfg` file in a `.simplyserial` subfolder of your current working folder.  For example, if you are working with CircuitPython you can create a `.simplyserial` folder on the `CIRCUITPY` drive, place a `settings.cfg` file in that folder, and if you run `ss.exe` from the root of your `CIRCUITPY` drive it will automatically pull in the settings you've specified here.
+
   ### User Settings
 
   You can also tell SimplySerial to load settings from a specific file of your choosing by using the `-config` command-line option.  (ex. `ss.exe -config:my_custom_config.cfg`).
 
   ### Altogether Now!
 
-  You can use all, none or any combination of the above configuration file options.  SimplySerial will load and apply Global settings first, then Project settings, then User settings, and finally settings entered on the command-line itself.  If the same command is present in multiple files, the last one to be applied takes precedence.  
+  You can use all, none or any combination of the above configuration file options.  SimplySerial will load and apply Global settings first, then Project settings, then User settings, and finally settings entered on the command-line itself.  If the same command is present in multiple files, the last one to be applied takes precedence.
 
 
 # Customizing Device Recognition
@@ -254,7 +204,6 @@
   - The first filter ensures that SimplySerial will only use COM devices with a VID of `239A`.
   - The second filter will exclude any device that contains the word `bluetooth` in its description.
   - The third filter is a special case - setting `Match` to `CIRCUITPYTHON` in an `EXCLUDE` filter tells SimplySerial to stop prioritizing CircuitPython devices over other COM devices.
->>>>>>> 8e0f4bc7
 
 
 # Using SimplySerial in Visual Studio Code (VSCode)
