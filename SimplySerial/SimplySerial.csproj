﻿<?xml version="1.0" encoding="utf-8"?>
<Project ToolsVersion="15.0" xmlns="http://schemas.microsoft.com/developer/msbuild/2003">
  <Import Project="$(MSBuildExtensionsPath)\$(MSBuildToolsVersion)\Microsoft.Common.props" Condition="Exists('$(MSBuildExtensionsPath)\$(MSBuildToolsVersion)\Microsoft.Common.props')" />
  <PropertyGroup>
    <Configuration Condition=" '$(Configuration)' == '' ">Debug</Configuration>
    <Platform Condition=" '$(Platform)' == '' ">AnyCPU</Platform>
    <ProjectGuid>{3C7DB929-519C-44A3-A68F-2646CC595CAE}</ProjectGuid>
    <OutputType>Exe</OutputType>
    <RootNamespace>SimplySerial</RootNamespace>
    <AssemblyName>ss</AssemblyName>
    <TargetFrameworkVersion>v4.8</TargetFrameworkVersion>
    <FileAlignment>512</FileAlignment>
    <AutoGenerateBindingRedirects>true</AutoGenerateBindingRedirects>
    <Deterministic>true</Deterministic>
    <IsWebBootstrapper>false</IsWebBootstrapper>
    <TargetFrameworkProfile />
    <PublishUrl>publish\</PublishUrl>
    <Install>true</Install>
    <InstallFrom>Disk</InstallFrom>
    <UpdateEnabled>false</UpdateEnabled>
    <UpdateMode>Foreground</UpdateMode>
    <UpdateInterval>7</UpdateInterval>
    <UpdateIntervalUnits>Days</UpdateIntervalUnits>
    <UpdatePeriodically>false</UpdatePeriodically>
    <UpdateRequired>false</UpdateRequired>
    <MapFileExtensions>true</MapFileExtensions>
    <ApplicationRevision>1</ApplicationRevision>
    <ApplicationVersion>1.0.0.%2a</ApplicationVersion>
    <UseApplicationTrust>false</UseApplicationTrust>
    <PublishWizardCompleted>true</PublishWizardCompleted>
    <BootstrapperEnabled>true</BootstrapperEnabled>
  </PropertyGroup>
  <PropertyGroup Condition=" '$(Configuration)|$(Platform)' == 'Debug|AnyCPU' ">
    <PlatformTarget>AnyCPU</PlatformTarget>
    <DebugSymbols>true</DebugSymbols>
    <DebugType>full</DebugType>
    <Optimize>false</Optimize>
    <OutputPath>bin\Debug\</OutputPath>
    <DefineConstants>DEBUG;TRACE</DefineConstants>
    <ErrorReport>prompt</ErrorReport>
    <WarningLevel>4</WarningLevel>
    <RunCodeAnalysis>false</RunCodeAnalysis>
    <CodeAnalysisIgnoreGeneratedCode>false</CodeAnalysisIgnoreGeneratedCode>
    <Prefer32Bit>false</Prefer32Bit>
  </PropertyGroup>
  <PropertyGroup Condition=" '$(Configuration)|$(Platform)' == 'Release|AnyCPU' ">
    <PlatformTarget>AnyCPU</PlatformTarget>
    <DebugType>pdbonly</DebugType>
    <Optimize>true</Optimize>
    <OutputPath>bin\Release\</OutputPath>
    <DefineConstants>TRACE</DefineConstants>
    <ErrorReport>prompt</ErrorReport>
    <WarningLevel>4</WarningLevel>
    <Prefer32Bit>false</Prefer32Bit>
  </PropertyGroup>
  <PropertyGroup Condition="'$(Configuration)|$(Platform)' == 'Debug|x86'">
    <DebugSymbols>true</DebugSymbols>
    <OutputPath>bin\x86\Debug\</OutputPath>
    <DefineConstants>DEBUG;TRACE</DefineConstants>
    <DebugType>full</DebugType>
    <PlatformTarget>x86</PlatformTarget>
    <ErrorReport>prompt</ErrorReport>
    <CodeAnalysisIgnoreGeneratedCode>false</CodeAnalysisIgnoreGeneratedCode>
    <CodeAnalysisRuleSet>MinimumRecommendedRules.ruleset</CodeAnalysisRuleSet>
    <Prefer32Bit>true</Prefer32Bit>
  </PropertyGroup>
  <PropertyGroup Condition="'$(Configuration)|$(Platform)' == 'Release|x86'">
    <OutputPath>bin\x86\Release\</OutputPath>
    <DefineConstants>TRACE</DefineConstants>
    <Optimize>true</Optimize>
    <DebugType>pdbonly</DebugType>
    <PlatformTarget>x86</PlatformTarget>
    <ErrorReport>prompt</ErrorReport>
    <CodeAnalysisRuleSet>MinimumRecommendedRules.ruleset</CodeAnalysisRuleSet>
    <Prefer32Bit>true</Prefer32Bit>
  </PropertyGroup>
  <PropertyGroup>
    <ManifestCertificateThumbprint>192463D2E6CC573B225250C75DEA615C05220672</ManifestCertificateThumbprint>
  </PropertyGroup>
  <PropertyGroup>
    <ManifestKeyFile>SimplySerial_TemporaryKey.pfx</ManifestKeyFile>
  </PropertyGroup>
  <PropertyGroup>
    <GenerateManifests>true</GenerateManifests>
  </PropertyGroup>
  <PropertyGroup>
    <SignManifests>false</SignManifests>
  </PropertyGroup>
  <ItemGroup>
    <Reference Include="Newtonsoft.Json, Version=13.0.0.0, Culture=neutral, PublicKeyToken=30ad4fe6b2a6aeed, processorArchitecture=MSIL">
<<<<<<< HEAD
      <HintPath>packages\Newtonsoft.Json.13.0.2\lib\net45\Newtonsoft.Json.dll</HintPath>
=======
      <HintPath>packages\Newtonsoft.Json.13.0.3\lib\net45\Newtonsoft.Json.dll</HintPath>
>>>>>>> 54ced10e
    </Reference>
    <Reference Include="System" />
    <Reference Include="System.Core" />
    <Reference Include="System.Management" />
    <Reference Include="System.Xml.Linq" />
    <Reference Include="System.Data.DataSetExtensions" />
    <Reference Include="Microsoft.CSharp" />
    <Reference Include="System.Data" />
    <Reference Include="System.Net.Http" />
    <Reference Include="System.Xml" />
  </ItemGroup>
  <ItemGroup>
    <Compile Include="DataClasses.cs" />
    <Compile Include="SimplySerial.cs" />
    <Compile Include="Properties\AssemblyInfo.cs" />
  </ItemGroup>
  <ItemGroup>
    <None Include="App.config" />
    <None Include="boards.json">
      <CopyToOutputDirectory>Always</CopyToOutputDirectory>
    </None>
    <None Include="packages.config" />
    <None Include="SimplySerial_TemporaryKey.pfx" />
  </ItemGroup>
  <ItemGroup>
    <BootstrapperPackage Include=".NETFramework,Version=v4.6.1">
      <Visible>False</Visible>
      <ProductName>Microsoft .NET Framework 4.6.1 %28x86 and x64%29</ProductName>
      <Install>true</Install>
    </BootstrapperPackage>
    <BootstrapperPackage Include="Microsoft.Net.Framework.3.5.SP1">
      <Visible>False</Visible>
      <ProductName>.NET Framework 3.5 SP1</ProductName>
      <Install>false</Install>
    </BootstrapperPackage>
  </ItemGroup>
  <Import Project="$(MSBuildToolsPath)\Microsoft.CSharp.targets" />
  <PropertyGroup>
    <PostBuildEvent>powershell Compress-Archive -Path '$(TargetDir)\ss.exe', '$(ProjectDir)\..\LICENSE', '$(ProjectDir)\..\README.md', '$(TargetDir)\boards.json', '$(TargetDir)\ss.exe.config', '$(TargetDir)\Newtonsoft.Json.dll' -DestinationPath '$(TargetDir)\SimplySerial_standalone.zip' -Force</PostBuildEvent>
  </PropertyGroup>
</Project><|MERGE_RESOLUTION|>--- conflicted
+++ resolved
@@ -88,11 +88,7 @@
   </PropertyGroup>
   <ItemGroup>
     <Reference Include="Newtonsoft.Json, Version=13.0.0.0, Culture=neutral, PublicKeyToken=30ad4fe6b2a6aeed, processorArchitecture=MSIL">
-<<<<<<< HEAD
-      <HintPath>packages\Newtonsoft.Json.13.0.2\lib\net45\Newtonsoft.Json.dll</HintPath>
-=======
       <HintPath>packages\Newtonsoft.Json.13.0.3\lib\net45\Newtonsoft.Json.dll</HintPath>
->>>>>>> 54ced10e
     </Reference>
     <Reference Include="System" />
     <Reference Include="System.Core" />
