--- conflicted
+++ resolved
@@ -255,7 +255,7 @@
                             ExitProgram(("Invalid port specified <" + port.name + ">"), exitCode: -1);
                         else
                         {
-                            Thread.Sleep(1000); // putting a delay here to avoid gobbling tons of resources thruogh constant high-speed re-connect attempts                            
+                            Thread.Sleep(1000); // putting a delay here to avoid gobbling tons of resources thruogh constant high-speed re-connect attempts
                             continue;
                         }
                     }
@@ -328,7 +328,6 @@
                 // if we get this far, clear the screen and send the connection message if not in 'quiet' mode
                 if (clearScreen)
                 {
-                    if (clearScreen)
                     Console.Clear();
                 }
                 else
@@ -475,23 +474,12 @@
                         {
                             UpdateTitle("SimplySerial: Searching...");
                             port.name = String.Empty;
-<<<<<<< HEAD
-                            Output("<<< Attemping to connect to any available COM port.  Use CTRL-X to cancel >>>");
-                            Console.Title = "None - Finding available port";
-                        }
-                        else if (autoConnect == AutoConnect.ONE)
-                        {
-                            Console.Title = $"{port.name}: Searching...";
-                            Output("<<< Attempting to re-connect to " + port.name + ". Use CTRL-X to cancel >>>");
-                            Console.Title = port.name + " - Reconnecting";
-=======
                             Output($"<<< Attemping to connect to any available COM port.  Use CTRL-{exitKey} to cancel >>>");
                         }
                         else if (autoConnect == AutoConnect.ONE)
                         {
                             UpdateTitle($"{port.name}: Searching...");
                             Output("<<< Attempting to re-connect to " + port.name + $".  Use CTRL-{exitKey} to cancel >>>");
->>>>>>> 8e0f4bc7
                         }
                         break;
                     }
@@ -502,7 +490,6 @@
             ExitProgram("<<< SimplySerial session terminated >>>", exitCode: 0);
         }
 
-<<<<<<< HEAD
         static void EnterConfigMode(SerialPort serialPort)
         {
             bool found = false;
@@ -558,14 +545,7 @@
             serialPort.ReadTimeout = 1;
         }
 
-        /// <summary>
-        /// Validates and processes any command-line arguments that were passed in.  Invalid arguments will halt program execution.
-        /// </summary>
-        /// <param name="args">Command-line parameters</param>
-        static void ProcessArguments(string[] args)
-=======
         static bool ArgProcessor_OnOff(string value)
->>>>>>> 8e0f4bc7
         {
             value = value.ToLower();
             if (value == "" || value.StartsWith("on"))
@@ -587,19 +567,10 @@
             ExitProgram(silent: true);
         }
 
-<<<<<<< HEAD
-            // iterate through command-line arguments
-            foreach (string arg in args)
-            {
-                // split argument into components based on 'key:value' formatting
-                string[] argument = arg.Split(new[] { ':' }, 2);
-                argument[0] = argument[0].ToLower();
-=======
         static void ArgHandler_List(string value)
         {
             // get a list of all available ports
             ComPortList ports = ComPortManager.GetPorts();
->>>>>>> 8e0f4bc7
 
             if (value.Length > 0 && "settings".StartsWith(value.ToLower()))
             {
@@ -687,30 +658,6 @@
             forceNewline = ArgProcessor_OnOff(value);
         }
 
-<<<<<<< HEAD
-                // Clear screen when connected and reconnected
-                else if (argument[0].StartsWith("cls"))
-                {
-                    clearScreen = true;
-                }
-
-                // Enter config mode
-                else if (argument[0].StartsWith("con"))
-                {
-                    enterConfigMode = true;
-                }
-
-                // the remainder of possible command-line arguments require two parameters, so let's enforce that now
-                else if (argument.Count() < 2)
-                {
-                    ExitProgram(("Invalid or incomplete argument <" + arg + ">\nTry 'ss.exe help' to see a list of valid arguments"), exitCode: -1);
-                }
-
-                // preliminary validate on com port, final validation occurs towards the end of this method
-                else if (argument[0].StartsWith("c"))
-                {
-                    string newPort = argument[1].ToUpper();
-=======
         static void ArgHandler_ClearScreen(string value)
         {
             clearScreen = ArgProcessor_OnOff(value);
@@ -720,7 +667,6 @@
         {
             noStatus = ArgProcessor_OnOff(value);
         }
->>>>>>> 8e0f4bc7
 
         static void ArgHandler_Com(string value)
         {
@@ -1189,13 +1135,6 @@
             Console.WriteLine("  -quiet:VAL        ON | OFF when enabled, don't print any application messages/errors to console");
             Console.WriteLine("  -forcenewline:VAL ON | OFF enable/disable forcing of linefeeds (newline) in place of carriage returns in received data.");
             Console.WriteLine("  -encoding:ENC     UTF8 | ASCII | RAW");
-<<<<<<< HEAD
-            Console.WriteLine("  -noclear          Don't clear the terminal screen on connection.");
-            Console.WriteLine("  -nostatus         Block status/title updates from virtual terminal sequences.");
-            Console.WriteLine("  -cls              Clear console when conencted and reconnected");
-            Console.WriteLine("  -config           Enter config mode");
-            Console.WriteLine("\nPress CTRL-X to exit a running instance of SimplySerial.\n");
-=======
             Console.WriteLine("  -clearscreen:VAL  ON | OFF enable/disable clearing of the terminal screen on connection.");
             Console.WriteLine("  -status:VAL       ON | OFF enable/disable status/title updates from virtual terminal sequences.");
             Console.WriteLine("  -exitkey:KEY      Specify a key to use along with CTRL for exiting the program (default is 'X').");
@@ -1205,6 +1144,7 @@
             Console.WriteLine("                    Bytes sequence must be a hexadecimal value with or without leading 0x and separated or not by spaces.");
             Console.WriteLine("                    Determines what character(s) will be sent when the enter key is pressed.");
             Console.WriteLine("  -config:FILE      Load command-line arguments from the specified configuration file. (One command per line.)");
+            Console.WriteLine("  -conf             Enter config mode");
             Console.WriteLine($"\nPress CTRL-{exitKey} to exit a running instance of SimplySerial.\n");
         }
 
@@ -1226,7 +1166,6 @@
                 }
                 Console.WriteLine("");
             }
->>>>>>> 8e0f4bc7
         }
 
         /// <summary>
@@ -1286,182 +1225,5 @@
 #endif
             Environment.Exit(exitCode);
         }
-<<<<<<< HEAD
-
-
-        /// <summary>
-        /// Returns a list of available serial ports with their associated PID, VID and descriptions
-        /// Modified from the example written by Kamil Górski (freakone) available at
-        /// http://blog.gorski.pm/serial-port-details-in-c-sharp
-        /// https://github.com/freakone/serial-reader
-        /// Some modifications were based on this stackoverflow thread:
-        /// https://stackoverflow.com/questions/11458835/finding-information-about-all-serial-devices-connected-through-usb-in-c-sharp
-        /// Hardware Bus Description through WMI is based on Simon Mourier's answer on this stackoverflow thread:
-        /// https://stackoverflow.com/questions/69362886/get-devpkey-device-busreporteddevicedesc-from-win32-pnpentity-in-c-sharp
-        /// </summary>
-        /// <returns>List of available serial ports</returns>
-        private static List<ComPort> GetSerialPorts()
-        {
-            const string vidPattern = @"VID_([0-9A-F]{4})";
-            const string pidPattern = @"PID_([0-9A-F]{4})";
-            const string namePattern = @"(?<=\()COM[0-9]{1,3}(?=\)$)";
-            const string query = "SELECT * FROM Win32_PnPEntity WHERE ClassGuid=\"{4d36e978-e325-11ce-bfc1-08002be10318}\"";
-
-            // as per INTERFACE_PREFIXES in adafruit_board_toolkit
-            // (see https://github.com/adafruit/Adafruit_Board_Toolkit/blob/main/adafruit_board_toolkit)
-            string[] cpb_descriptions = new string[] { "CircuitPython CDC ", "Sol CDC ", "StringCarM0Ex CDC " };
-
-            List<ComPort> detectedPorts = new List<ComPort>();
-
-            foreach (var p in new ManagementObjectSearcher("root\\CIMV2", query).Get().OfType<ManagementObject>())
-            {
-                ComPort c = new ComPort();
-
-                // extract and clean up port name and number
-                c.name = p.GetPropertyValue("Name").ToString();
-                Match mName = Regex.Match(c.name, namePattern);
-                if (mName.Success)
-                {
-                    c.name = mName.Value;
-                    c.num = int.Parse(c.name.Substring(3));
-                }
-
-                // if the port name or number cannot be determined, skip this port and move on
-                if (c.num < 1)
-                    continue;
-
-                // get the device's VID and PID
-                string pidvid = p.GetPropertyValue("PNPDeviceID").ToString();
-
-                // extract and clean up device's VID
-                Match mVID = Regex.Match(pidvid, vidPattern, RegexOptions.IgnoreCase);
-                if (mVID.Success)
-                    c.vid = mVID.Groups[1].Value.Substring(0, Math.Min(4, c.vid.Length));
-
-                // extract and clean up device's PID
-                Match mPID = Regex.Match(pidvid, pidPattern, RegexOptions.IgnoreCase);
-                if (mPID.Success)
-                    c.pid = mPID.Groups[1].Value.Substring(0, Math.Min(4, c.pid.Length));
-
-                // extract the device's friendly description (caption)
-                c.description = p.GetPropertyValue("Caption").ToString();
-
-                // attempt to match this device with a known board
-                c.board = MatchBoard(c.vid, c.pid);
-
-                // extract the device's hardware bus description
-                c.busDescription = "";
-                var inParams = new object[] { new string[] { "DEVPKEY_Device_BusReportedDeviceDesc" }, null };
-                p.InvokeMethod("GetDeviceProperties", inParams);
-                var outParams = (ManagementBaseObject[])inParams[1];
-                if (outParams.Length > 0)
-                {
-                    var data = outParams[0].Properties.OfType<PropertyData>().FirstOrDefault(d => d.Name == "Data");
-                    if (data != null)
-                    {
-                        c.busDescription = data.Value.ToString();
-                    }
-                }
-
-                // we can determine if this is a CircuitPython board by its bus description
-                foreach (string prefix in cpb_descriptions)
-                {
-                    if (c.busDescription.StartsWith(prefix))
-                        c.isCircuitPython = true;
-                }
-
-                // add this port to our list of detected ports
-                detectedPorts.Add(c);
-            }
-
-            return detectedPorts;
-        }
-
-
-        /// <summary>
-        /// Matches to a known development board based on VID and PID
-        /// </summary>
-        /// <param name="vid">VID of board</param>
-        /// <param name="pid">PID of board</param>
-        /// <returns>Board structure containing information about the matched board, or generic values otherwise/returns>
-        static Board MatchBoard(string vid, string pid)
-        {
-            Board mBoard = null;
-            if (boardData.boards != null)
-                mBoard = boardData.boards.Find(b => (b.vid == vid) && (b.pid == pid));
-
-            if (mBoard == null)
-            {
-                mBoard = new Board(vid: vid, pid: pid);
-
-                Vendor mVendor = null;
-                if (boardData.vendors != null)
-                    mVendor = boardData.vendors.Find(v => v.vid == vid);
-                if (mVendor != null)
-                    mBoard.make = mVendor.make;
-            }
-
-            return mBoard;
-        }
-
-        static void LoadBoards()
-        {
-            try
-            {
-                using (StreamReader r = new StreamReader($"{appFolder}\\boards.json"))
-                {
-                    string json = r.ReadToEnd();
-                    boardData = JsonConvert.DeserializeObject<BoardData>(json);
-                }
-            }
-            catch (Exception e)
-            {
-                boardData = new BoardData();
-                boardData.version = "(boards.json is missing or invalid)";
-            }
-        }
-    }
-
-
-    /// <summary>
-    /// Custom string array sorting logic for SimplySerial command-line arguments
-    /// </summary>
-    public class ArgumentSorter : IComparer<string>
-    {
-        /// <summary>
-        /// Checks the first letter/character of incoming strings for a high-priority letter/character and sorts accordingly
-        /// </summary>
-        /// <param name="x">string to compare</param>
-        /// <param name="y">string to compare</param>
-        /// <returns>-1 if a priority character is found in string 'x', 1 if a priority character is found in 'y', 0 if neither string has a priority character</returns>
-        public int Compare(string x, string y)
-        {
-            // '?' or 'h' trigger the 'help' text output and supersede all other command-line arguments
-            // 'v' triggers the 'version' text output and supersedes all other command-line arguments aside from 'help'
-            // 'l' triggers the 'list available ports' output and supersedes all other command-line arguments aside from 'help' and 'version'
-            // 'q' enables the 'quiet' option, which needs to be enabled before something that would normally generate console output
-            // 'c' is the 'comport' setting, which needs to be processed before 'autoconnect'
-
-            x = x.ToLower();
-            if (x.StartsWith("lo"))
-                x = "z"; // mask out logging options so that they are not interpreted as the list option
-
-            y = y.ToLower();
-            if (y.StartsWith("lo"))
-                y = "z"; // mask out logging options so that they are not interpreted as the list option
-
-            foreach (char c in "?hvlqc")
-            {
-                if (x.ToLower()[0] == c)
-                    return (-1);
-                else if (y.ToLower()[0] == c)
-                    return (1);
-            }
-
-            // treat everything else equally, as processing order doesn't matter
-            return (0);
-        }
-=======
->>>>>>> 8e0f4bc7
     }
 }